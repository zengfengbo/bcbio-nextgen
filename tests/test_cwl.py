--- conflicted
+++ resolved
@@ -10,22 +10,12 @@
 class CWLTest(unittest.TestCase):
     """ Run a simple CWL workflow.
     """
-<<<<<<< HEAD
-    @attr(speed=1)
-    @attr(docker=True)
-    @attr(cwl=True)
-    def test_1_cwl_docker(self):
-        cl = ["cwl-runner", "--verbose", "../cwl/bcbio2cwl.cwl", "../cwl/testinput-args.json"]
-
-        subprocess.check_call(cl)
-=======
     #@attr(speed=1)
     #@attr(cwl=True)
     #def test_1_cwl_docker(self):
     #    cl = ["cwl-runner", "--verbose", "../cwl/bcbio2cwl.cwl", "../cwl/testinput-args.json"]
     #
     #    subprocess.check_call(cl)
->>>>>>> 3cd8ef67
 
     @attr(speed=1)
     @attr(cwl=True)
